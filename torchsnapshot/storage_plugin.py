#!/usr/bin/env python3
# Copyright (c) Meta Platforms, Inc. and affiliates.
# All rights reserved.
#
# This source code is licensed under the BSD-style license found in the
# LICENSE file in the root directory of this source tree.

import asyncio
from typing import Any, Dict, Optional

from importlib_metadata import entry_points

from .io_types import StoragePlugin
from .storage_plugins.fs import FSStoragePlugin
from .storage_plugins.s3 import S3StoragePlugin


def url_to_storage_plugin(
    url_path: str, storage_options: Optional[Dict[str, Any]] = None
) -> StoragePlugin:
    """
    Initialize storage plugin from url path.

    Args:
        url_path: The url path following the pattern [protocol]://[path].
            The protocol defaults to `fs` if unspecified.
        storage_options: Additional keyword options for the StoragePlugin to use.
            See each StoragePlugin's documentation for customizations.

    Returns:
        The initialized storage plugin.
    """
    if "://" in url_path:
        protocol, path = url_path.split("://", 1)
        if len(protocol) == 0:
            protocol = "fs"
    else:
        protocol, path = "fs", url_path

    if storage_options is None:
<<<<<<< HEAD
        storage_options = dict()
=======
        storage_options = {}
>>>>>>> 7fd1ece7

    # Built-in storage plugins
    if protocol == "fs":
        return FSStoragePlugin(root=path, storage_options=storage_options)
    elif protocol == "s3":
        return S3StoragePlugin(root=path, storage_options=storage_options)
    elif protocol == "gs":
        from torchsnapshot.storage_plugins.gcs import GCSStoragePlugin

        return GCSStoragePlugin(root=path, storage_options=storage_options)
<<<<<<< HEAD
    elif protocol.startswith("fsspec-"):
        from torchsnapshot.storage_plugins.fsspec import FSSpecStoragePlugin

        return FSSpecStoragePlugin(root=url_path, storage_options=storage_options)
=======
>>>>>>> 7fd1ece7

    # Registered storage plugins
    eps = entry_points(group="storage_plugins")
    registered_plugins = {ep.name: ep for ep in eps}
    if protocol in registered_plugins:
        entry = registered_plugins[protocol]
        factory = entry.load()
        plugin = factory(path, storage_options)
        if not isinstance(plugin, StoragePlugin):
            raise RuntimeError(
                f"The factory function for {protocol} ({entry.value}) "
                "did not return a StorgePlugin object."
            )
        return plugin
    else:
        raise RuntimeError(f"Unsupported protocol: {protocol}.")


def url_to_storage_plugin_in_event_loop(
    url_path: str,
    event_loop: asyncio.AbstractEventLoop,
    storage_options: Optional[Dict[str, Any]] = None,
) -> StoragePlugin:
    async def _url_to_storage_plugin() -> StoragePlugin:
        return url_to_storage_plugin(url_path=url_path, storage_options=storage_options)

    return event_loop.run_until_complete(_url_to_storage_plugin())<|MERGE_RESOLUTION|>--- conflicted
+++ resolved
@@ -38,11 +38,7 @@
         protocol, path = "fs", url_path
 
     if storage_options is None:
-<<<<<<< HEAD
         storage_options = dict()
-=======
-        storage_options = {}
->>>>>>> 7fd1ece7
 
     # Built-in storage plugins
     if protocol == "fs":
@@ -53,13 +49,10 @@
         from torchsnapshot.storage_plugins.gcs import GCSStoragePlugin
 
         return GCSStoragePlugin(root=path, storage_options=storage_options)
-<<<<<<< HEAD
     elif protocol.startswith("fsspec-"):
         from torchsnapshot.storage_plugins.fsspec import FSSpecStoragePlugin
 
         return FSSpecStoragePlugin(root=url_path, storage_options=storage_options)
-=======
->>>>>>> 7fd1ece7
 
     # Registered storage plugins
     eps = entry_points(group="storage_plugins")
