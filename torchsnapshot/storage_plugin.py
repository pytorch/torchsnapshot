#!/usr/bin/env python3
# Copyright (c) Meta Platforms, Inc. and affiliates.
# All rights reserved.
#
# This source code is licensed under the BSD-style license found in the
# LICENSE file in the root directory of this source tree.

import asyncio
from typing import Any, Dict, Optional

from importlib_metadata import entry_points

from .io_types import StoragePlugin
from .storage_plugins.fs import FSStoragePlugin
from .storage_plugins.s3 import S3StoragePlugin


def url_to_storage_plugin(
    url_path: str, storage_options: Optional[Dict[str, Any]] = None
) -> StoragePlugin:
    """
    Initialize storage plugin from url path.

    Args:
        url_path: The url path following the pattern [protocol]://[path].
            The protocol defaults to `fs` if unspecified.
        storage_options: Additional keyword options for the StoragePlugin to use.
            See each StoragePlugin's documentation for customizations.

    Returns:
        The initialized storage plugin.
    """
    if "://" in url_path:
        protocol, path = url_path.split("://", 1)
        if len(protocol) == 0:
            protocol = "fs"
    else:
        protocol, path = "fs", url_path

    if storage_options is None:
        storage_options = dict()

    # Built-in storage plugins
    if protocol == "fs":
        return FSStoragePlugin(root=path, storage_options=storage_options)
    elif protocol == "s3":
        return S3StoragePlugin(root=path, storage_options=storage_options)
    elif protocol == "gs":
        from torchsnapshot.storage_plugins.gcs import GCSStoragePlugin

<<<<<<< HEAD
        return GCSStoragePlugin(root=path)
    elif protocol.startswith("fsspec-"):
        from torchsnapshot.storage_plugins.fsspec import FSSpecStoragePlugin

        return FSSpecStoragePlugin(root=path)
=======
        return GCSStoragePlugin(root=path, storage_options=storage_options)
>>>>>>> 54f749c5

    # Registered storage plugins
    eps = entry_points(group="storage_plugins")
    registered_plugins = {ep.name: ep for ep in eps}
    if protocol in registered_plugins:
        entry = registered_plugins[protocol]
        factory = entry.load()
        plugin = factory(path)
        if not isinstance(plugin, StoragePlugin):
            raise RuntimeError(
                f"The factory function for {protocol} ({entry.value}) "
                "did not return a StorgePlugin object."
            )
        return plugin
    else:
        raise RuntimeError(f"Unsupported protocol: {protocol}.")


def url_to_storage_plugin_in_event_loop(
    url_path: str,
    event_loop: asyncio.AbstractEventLoop,
    storage_options: Optional[Dict[str, Any]] = None,
) -> StoragePlugin:
    async def _url_to_storage_plugin() -> StoragePlugin:
        return url_to_storage_plugin(url_path=url_path, storage_options=storage_options)

    return event_loop.run_until_complete(_url_to_storage_plugin())<|MERGE_RESOLUTION|>--- conflicted
+++ resolved
@@ -48,15 +48,11 @@
     elif protocol == "gs":
         from torchsnapshot.storage_plugins.gcs import GCSStoragePlugin
 
-<<<<<<< HEAD
-        return GCSStoragePlugin(root=path)
+        return GCSStoragePlugin(root=path, storage_options=storage_options)
     elif protocol.startswith("fsspec-"):
         from torchsnapshot.storage_plugins.fsspec import FSSpecStoragePlugin
 
-        return FSSpecStoragePlugin(root=path)
-=======
-        return GCSStoragePlugin(root=path, storage_options=storage_options)
->>>>>>> 54f749c5
+        return FSSpecStoragePlugin(root=url_path, storage_options=storage_options)
 
     # Registered storage plugins
     eps = entry_points(group="storage_plugins")
