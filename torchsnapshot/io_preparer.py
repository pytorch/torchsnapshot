--- conflicted
+++ resolved
@@ -109,10 +109,6 @@
 
     @classmethod
     def prepare_write(
-<<<<<<< HEAD
-        cls, storage_path: str, tensor: torch.Tensor, chunking_instruction: List[Chunk],
-        _custom_tensor_prepare_func: Callable[[str, torch.Tensor, bool], torch.Tensor],
-=======
         cls,
         storage_path: str,
         tensor: torch.Tensor,
@@ -120,7 +116,6 @@
         _tensor_prepare_func: Optional[
             Callable[[torch.Tensor, bool], torch.Tensor]
         ] = None,
->>>>>>> 81340d0b
     ) -> Tuple[ChunkedTensorEntry, List[WriteReq]]:
         write_reqs = []
         chunks = []
@@ -204,13 +199,9 @@
         cls,
         storage_path: str,
         obj: ShardedTensor,
-<<<<<<< HEAD
-        _custom_tensor_prepare_func: Callable[[str, torch.Tensor, bool], torch.Tensor],
-=======
         _tensor_prepare_func: Optional[
             Callable[[torch.Tensor, bool], torch.Tensor]
         ] = None,
->>>>>>> 81340d0b
     ) -> Tuple[ShardedTensorEntry, List[WriteReq]]:
         shards = []
         write_reqs = []
@@ -232,14 +223,9 @@
             for tensor, offsets, sizes in subdivided:
                 suffix = "_".join(str(i) for i in offsets)
                 entry, tensor_write_reqs = TensorIOPreparer.prepare_write(
-<<<<<<< HEAD
-                    storage_path=f"{storage_path}_{suffix}", tensor=tensor,
-                    _custom_tensor_prepare_func=_custom_tensor_prepare_func
-=======
                     storage_path=f"{storage_path}_{suffix}",
                     tensor=tensor,
                     _tensor_prepare_func=_tensor_prepare_func,
->>>>>>> 81340d0b
                 )
                 write_reqs += tensor_write_reqs
 
@@ -366,16 +352,6 @@
 
 
 class TensorBufferStager(BufferStager):
-<<<<<<< HEAD
-    def __init__(self, tensor: torch.Tensor, entry: TensorEntry,
-    _custom_tensor_prepare_func: Callable[[str, torch.Tensor, bool], torch.Tensor]) -> None:
-        self.tensor = tensor
-        self.entry = entry
-        self._custom_tensor_prepare_func = _custom_tensor_prepare_func
-
-    async def stage_buffer(self, executor: Optional[Executor] = None) -> BufferType:
-        self.tensor = self._custom_tensor_prepare_func(self.entry.location, self.tensor, tracing=False)
-=======
     def __init__(
         self,
         tensor: torch.Tensor,
@@ -390,7 +366,6 @@
         # TODO: if the custom prepared tensor is different from the original
         # tensor and is a CPU tensor, don't copy it.
         self.tensor = self._tensor_prepare_func(self.tensor, False)  # tracing=False
->>>>>>> 81340d0b
         if self.tensor.is_cuda:
             # It would be nice to copy from GPU via DMA. However, it is very
             # difficult to figure out the safe amount of page-locked memory
@@ -472,25 +447,15 @@
             raise ValueError(f"Unrecognized serializer: {self.entry.serializer}.")
 
 
-<<<<<<< HEAD
-=======
 def _identity_tensor_prepare_func(
     path: str, tensor: torch.Tensor, tracing: bool
 ) -> torch.Tensor:
     return tensor
 
->>>>>>> 81340d0b
 
 class TensorIOPreparer:
     @staticmethod
     def prepare_write(
-<<<<<<< HEAD
-        storage_path: str, tensor: torch.Tensor,
-        _custom_tensor_prepare_func: Callable[[str, torch.Tensor, bool], torch.Tensor],
-    ) -> Tuple[TensorEntry, List[WriteReq]]:
-
-        proc_tensor = _custom_tensor_prepare_func(storage_path, tensor, tracing=True)
-=======
         storage_path: str,
         tensor: torch.Tensor,
         _tensor_prepare_func: Optional[
@@ -506,7 +471,6 @@
                 "_tensor_prepare_func shouldn't change the tensor's shape "
                 f"(changed from {tensor.shape} to {proc_tensor.shape})."
             )
->>>>>>> 81340d0b
 
         if proc_tensor.dtype in BUFFER_PROTOCOL_SUPPORTED_DTYPES:
             serializer = Serializer.BUFFER_PROTOCOL.value
@@ -522,15 +486,11 @@
             replicated=False,
         )
         # stage the actual tensor, not processed tensor
-<<<<<<< HEAD
-        buffer_stager = TensorBufferStager(tensor=tensor, entry=entry, _custom_tensor_prepare_func=_custom_tensor_prepare_func)
-=======
         buffer_stager = TensorBufferStager(
             tensor=tensor,
             entry=entry,
             _tensor_prepare_func=_tensor_prepare_func,
         )
->>>>>>> 81340d0b
         return entry, [WriteReq(path=storage_path, buffer_stager=buffer_stager)]
 
     @classmethod
@@ -679,11 +639,7 @@
     logical_path: str,
     rank: int,
     replicated: bool,
-<<<<<<< HEAD
-    _custom_tensor_prepare_func: Callable[[str, torch.Tensor, bool], torch.Tensor],
-=======
     _tensor_prepare_func: Optional[Callable[[torch.Tensor, bool], torch.Tensor]] = None,
->>>>>>> 81340d0b
 ) -> Tuple[Entry, List[WriteReq]]:
     """
     Prepare write for an object.
@@ -700,11 +656,6 @@
     """
     storage_path = get_storage_path(obj, logical_path, rank, replicated)
     if isinstance(obj, ShardedTensor):
-<<<<<<< HEAD
-        return ShardedTensorIOPreparer.prepare_write(storage_path, obj, _custom_tensor_prepare_func)
-    elif isinstance(obj, torch.Tensor):
-        entry, obj_write_req = TensorIOPreparer.prepare_write(storage_path, obj, _custom_tensor_prepare_func)
-=======
         return ShardedTensorIOPreparer.prepare_write(
             storage_path, obj, _tensor_prepare_func
         )
@@ -712,7 +663,6 @@
         entry, obj_write_req = TensorIOPreparer.prepare_write(
             storage_path, obj, _tensor_prepare_func
         )
->>>>>>> 81340d0b
     else:
         entry, obj_write_req = ObjectIOPreparer.prepare_write(storage_path, obj)
 
